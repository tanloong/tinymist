--- conflicted
+++ resolved
@@ -18,11 +18,6 @@
 use once_cell::sync::Lazy;
 use reflexo_typst::{package::PackageSpec, TaskInputs, TypstDict};
 use serde_json::Value as JsonValue;
-<<<<<<< HEAD
-use sync_lsp::{transport::with_stdio_transport, LspBuilder, LspClientRoot};
-use tinymist::{CompileConfig, Config, LanguageState, LspWorld, RegularInit, SuperInit};
-use typst::{engine::Sink, foundations::IntoValue, syntax::Span, utils::LazyHash, World};
-=======
 use sync_lsp::{
     internal_error,
     transport::{with_stdio_transport, MirrorArgs},
@@ -31,7 +26,7 @@
 use tinymist::{CompileConfig, Config, LanguageState, RegularInit, SuperInit, UserActionTask};
 use tinymist_query::docs::PackageInfo;
 use typst::foundations::IntoValue;
->>>>>>> ae08ce87
+use typst_shim::utils::LazyHash;
 
 use crate::args::*;
 
@@ -221,34 +216,14 @@
                 inputs: Some(inputs),
             });
 
-<<<<<<< HEAD
-            let mut env = CompileEnv {
-                sink: Some(Sink::default()),
-                ..Default::default()
-            };
-            typst_timing::enable();
-            let mut errors = EcoVec::new();
-            if let Err(e) = std::marker::PhantomData.compile(&w, &mut env) {
-                errors = e;
-            }
-            let mut writer = std::io::BufWriter::new(Vec::new());
-            let _ = typst_timing::export_json(&mut writer, |span| {
-                resolve_span(&w, span).unwrap_or_else(|| ("unknown".to_string(), 0))
-            });
-=======
             UserActionTask::trace_main(client, state, &w, args.rpc_kind, req_id).await
         });
->>>>>>> ae08ce87
 
         Ok(())
     })?;
 
-<<<<<<< HEAD
-            let warnings = env.sink.map(|e| e.warnings());
-=======
-    Ok(())
-}
->>>>>>> ae08ce87
+    Ok(())
+}
 
 /// The main entry point for language server queries.
 pub fn query_main(cmds: QueryCommands) -> anyhow::Result<()> {
